// MyServ Database Schema
// Author: Romário Rodrigues <romariorodrigues.dev@gmail.com>
// Service marketplace platform connecting service providers with clients

generator client {
  provider = "prisma-client-js"
}

datasource db {
  provider = "sqlite"
  url      = env("DATABASE_URL")
}

// User model for both clients and service providers
model User {
  id            String         @id @default(cuid())
  email         String         @unique
  phone         String
  name          String
  cpfCnpj       String         @unique
  password      String
  profileImage  String?
  userType      UserType
  isActive      Boolean        @default(true)
  isApproved    Boolean        @default(false)
  gender        Gender?
  maritalStatus MaritalStatus?
  description   String?
  createdAt     DateTime       @default(now())
  updatedAt     DateTime       @updatedAt

  // Relations
  address          Address?
  serviceProvider  ServiceProvider?
  clientProfile    ClientProfile?
  sentRequests     ServiceRequest[] @relation("ClientRequests")
  receivedRequests ServiceRequest[] @relation("ProviderRequests")
<<<<<<< HEAD
  givenReviews     Review[]         @relation("ReviewGiver")
  receivedReviews  Review[]         @relation("ReviewReceiver")
  payments         Payment[]
  notifications    Notification[]
  favorites        Favorite[]
=======
  givenReviews    Review[]         @relation("ReviewGiver")
  receivedReviews Review[]         @relation("ReviewReceiver")
  payments        Payment[]
  notifications   Notification[]
  favorites       Favorite[]
  
  // Support Chat Relations
  supportChats     SupportChat[]
  sentMessages     SupportMessage[]
  adminAssignments SupportAssignment[]
>>>>>>> 09681f53

  @@map("users")
}

// Service Provider specific data
model ServiceProvider {
  id                 String    @id @default(cuid())
  userId             String    @unique
  hasScheduling      Boolean   @default(false)
  hasQuoting         Boolean   @default(true)
  chargesTravel      Boolean   @default(false)
  travelCost         Float? // SQLite compatible pricing
  waivesTravelOnHire Boolean   @default(false)
  isHighlighted      Boolean   @default(false)
  highlightUntil     DateTime?
  activePlan         Plan?     @relation(fields: [planId], references: [id])
  planId             String?
  createdAt          DateTime  @default(now())
  updatedAt          DateTime  @updatedAt

  // Relations  
  user          User                     @relation(fields: [userId], references: [id], onDelete: Cascade)
  services      ServiceProviderService[]
  availability  Availability[]
  subscriptions Subscription[]
  favoritedBy   Favorite[]

  @@map("service_providers")
}

// Client specific data
model ClientProfile {
  id          String             @id @default(cuid())
  userId      String             @unique
  createdAt   DateTime           @default(now())
  updatedAt   DateTime           @updatedAt
  preferences ClientPreferences?
  privacy     ClientPrivacy?

  // Relations
  user User @relation(fields: [userId], references: [id], onDelete: Cascade)

  @@map("client_profiles")
}

model ClientPreferences {
  id                    String  @id @default(cuid())
  clientProfileId       String  @unique
  emailNotifications    Boolean @default(false)
  smsNotifications      Boolean @default(false)
  whatsappNotifications Boolean @default(false)
  marketingEmails       Boolean @default(false)
  serviceReminders      Boolean @default(false)
  reviewRequests        Boolean @default(false)

  // Relations
  clientProfile ClientProfile @relation(fields: [clientProfileId], references: [id], onDelete: Cascade)

  @@map("client_preferences")
}

model ClientPrivacy {
  id                String  @id @default(cuid())
  clientProfileId   String  @unique
  profileVisibility String  @default("PUBLIC") // ou enum se preferir
  showPhone         Boolean @default(false)
  showEmail         Boolean @default(false)
  showLocation      Boolean @default(false)

  // Relations
  clientProfile ClientProfile @relation(fields: [clientProfileId], references: [id], onDelete: Cascade)

  @@map("client_privacy")
}

// Address model
model Address {
  id         String   @id @default(cuid())
  userId     String   @unique
  state      String
  city       String
  district   String
  street     String
  number     String
  zipCode    String
  complement String?
  latitude   Float?
  longitude  Float?
  createdAt  DateTime @default(now())
  updatedAt  DateTime @updatedAt

  // Relations
  user User @relation(fields: [userId], references: [id], onDelete: Cascade)

  @@map("addresses")
}

// Service categories
model ServiceCategory {
  id          String   @id @default(cuid())
  name        String   @unique
  description String?
  icon        String?
  isActive    Boolean  @default(true)
  createdAt   DateTime @default(now())
  updatedAt   DateTime @updatedAt

  // Relations
  services Service[]

  @@map("service_categories")
}

// Individual services
model Service {
  id          String   @id @default(cuid())
  name        String
  description String?
  categoryId  String
  isActive    Boolean  @default(true)
  createdAt   DateTime @default(now())
  updatedAt   DateTime @updatedAt

  // Relations
  category  ServiceCategory          @relation(fields: [categoryId], references: [id])
  providers ServiceProviderService[]
  requests  ServiceRequest[]

  @@map("services")
}

// Junction table for service providers and their services
model ServiceProviderService {
  id                String   @id @default(cuid())
  serviceProviderId String
  serviceId         String
  basePrice         Float? // SQLite compatible pricing
  description       String?
  isActive          Boolean  @default(true)
  createdAt         DateTime @default(now())
  updatedAt         DateTime @updatedAt

  // Relations
  serviceProvider ServiceProvider @relation(fields: [serviceProviderId], references: [id], onDelete: Cascade)
  service         Service         @relation(fields: [serviceId], references: [id])

  @@unique([serviceProviderId, serviceId])
  @@map("service_provider_services")
}

// Service requests/bookings
model ServiceRequest {
  id             String        @id @default(cuid())
  clientId       String
  providerId     String
  serviceId      String
  requestType    RequestType
  scheduledDate  DateTime?
  scheduledTime  String?
  description    String?
  status         RequestStatus @default(PENDING)
  estimatedPrice Float? // SQLite compatible pricing
  finalPrice     Float? // SQLite compatible pricing
  travelCost     Float? // SQLite compatible pricing
  schedulingFee  Float? // SQLite compatible pricing
  isVisitVirtual Boolean       @default(false)
  expiresAt      DateTime?
  createdAt      DateTime      @default(now())
  updatedAt      DateTime      @updatedAt

  // Relations
  client   User      @relation("ClientRequests", fields: [clientId], references: [id])
  provider User      @relation("ProviderRequests", fields: [providerId], references: [id])
  service  Service   @relation(fields: [serviceId], references: [id])
  payments Payment[]
  review   Review?

  @@map("service_requests")
}

// Availability for service providers
model Availability {
  id                String   @id @default(cuid())
  serviceProviderId String
  dayOfWeek         Int // 0-6 (Sunday-Saturday)
  startTime         String // HH:MM format
  endTime           String // HH:MM format
  isActive          Boolean  @default(true)
  createdAt         DateTime @default(now())
  updatedAt         DateTime @updatedAt

  // Relations
  serviceProvider ServiceProvider @relation(fields: [serviceProviderId], references: [id], onDelete: Cascade)

  @@map("availability")
}

// Payment records
model Payment {
  id               String         @id @default(cuid())
  userId           String
  serviceRequestId String?
  subscriptionId   String?
  amount           Float // SQLite compatible pricing
  currency         String         @default("BRL")
  paymentMethod    PaymentMethod
  gateway          PaymentGateway
  gatewayPaymentId String?        @unique
  status           PaymentStatus  @default(PENDING)
  description      String?
  createdAt        DateTime       @default(now())
  updatedAt        DateTime       @updatedAt

  // Relations
  user           User            @relation(fields: [userId], references: [id])
  serviceRequest ServiceRequest? @relation(fields: [serviceRequestId], references: [id])
  subscription   Subscription?   @relation(fields: [subscriptionId], references: [id])

  @@map("payments")
}

// Subscription plans
model Plan {
  id           String       @id @default(cuid())
  name         String       @unique
  description  String?
  price        Float // SQLite compatible pricing
  billingCycle BillingCycle
  features     String // JSON string of features (SQLite compatible)
  isActive     Boolean      @default(true)
  createdAt    DateTime     @default(now())
  updatedAt    DateTime     @updatedAt

  // Relations
  subscriptions    Subscription[]
  serviceProviders ServiceProvider[]

  @@map("plans")
}

// User subscriptions
model Subscription {
  id                String             @id @default(cuid())
  serviceProviderId String
  planId            String
  status            SubscriptionStatus @default(ACTIVE)
  startDate         DateTime
  endDate           DateTime?
  isAutoRenew       Boolean            @default(true)
  createdAt         DateTime           @default(now())
  updatedAt         DateTime           @updatedAt

  // Relations
  serviceProvider ServiceProvider @relation(fields: [serviceProviderId], references: [id], onDelete: Cascade)
  plan            Plan            @relation(fields: [planId], references: [id])
  payments        Payment[]

  @@map("subscriptions")
}

// Reviews and ratings
model Review {
  id               String   @id @default(cuid())
  serviceRequestId String   @unique
  giverId          String
  receiverId       String
  rating           Int // 1-5 stars
  comment          String?
  createdAt        DateTime @default(now())
  updatedAt        DateTime @updatedAt

  // Relations
  serviceRequest ServiceRequest @relation(fields: [serviceRequestId], references: [id])
  giver          User           @relation("ReviewGiver", fields: [giverId], references: [id])
  receiver       User           @relation("ReviewReceiver", fields: [receiverId], references: [id])

  @@map("reviews")
}

// System notifications
model Notification {
  id        String           @id @default(cuid())
  userId    String
  type      NotificationType
  title     String
  message   String
  isRead    Boolean          @default(false)
  data      Json? // Additional data for the notification
  createdAt DateTime         @default(now())
  updatedAt DateTime         @updatedAt

  // Relations
  user User @relation(fields: [userId], references: [id], onDelete: Cascade)

  @@map("notifications")
}

// System settings
model SystemSettings {
  id          String   @id @default(cuid())
  key         String   @unique
  value       String
  description String?
  createdAt   DateTime @default(now())
  updatedAt   DateTime @updatedAt

  @@map("system_settings")
}

// Supported regions
model SupportedRegion {
  id        String   @id @default(cuid())
  state     String
  city      String
  isActive  Boolean  @default(true)
  createdAt DateTime @default(now())
  updatedAt DateTime @updatedAt

  @@unique([state, city])
  @@map("supported_regions")
}

// User favorites
model Favorite {
  id                String   @id @default(cuid())
  userId            String
  serviceProviderId String
  createdAt         DateTime @default(now())
  updatedAt         DateTime @updatedAt

  // Relations
  user            User            @relation(fields: [userId], references: [id], onDelete: Cascade)
  serviceProvider ServiceProvider @relation(fields: [serviceProviderId], references: [id], onDelete: Cascade)

  @@unique([userId, serviceProviderId])
  @@map("favorites")
}

// Enums
enum UserType {
  CLIENT
  SERVICE_PROVIDER
  ADMIN
}

enum Gender {
  MALE
  FEMALE
  OTHER
  PREFER_NOT_TO_SAY
}

enum MaritalStatus {
  SINGLE
  MARRIED
  DIVORCED
  WIDOWED
  OTHER
}

enum RequestType {
  SCHEDULING
  QUOTE
}

enum RequestStatus {
  PENDING
  ACCEPTED
  REJECTED
  COMPLETED
  CANCELLED
  EXPIRED
}

enum PaymentMethod {
  CREDIT_CARD
  DEBIT_CARD
  PIX
  BANK_TRANSFER
  BOLETO
}

enum PaymentGateway {
  MERCADO_PAGO
  PAGAR_ME
}

enum PaymentStatus {
  PENDING
  PROCESSING
  APPROVED
  REJECTED
  CANCELLED
  REFUNDED
}

enum BillingCycle {
  MONTHLY
  QUARTERLY
  ANNUALLY
}

enum SubscriptionStatus {
  ACTIVE
  CANCELLED
  EXPIRED
  SUSPENDED
}

enum NotificationType {
  SERVICE_REQUEST
  PAYMENT
  SYSTEM
  PROMOTIONAL
}

enum ChatStatus {
  OPEN
  IN_PROGRESS
  CLOSED
}

enum Priority {
  LOW
  MEDIUM
  HIGH
  URGENT
}

enum MessageType {
  TEXT
  IMAGE
  FILE
}

// Support Chat System Models
model SupportChat {
  id          String     @id @default(cuid())
  userId      String     // Cliente ou Prestador
  status      ChatStatus @default(OPEN) // OPEN, IN_PROGRESS, CLOSED
  priority    Priority   @default(MEDIUM) // LOW, MEDIUM, HIGH, URGENT
  subject     String?    // Assunto do suporte
  createdAt   DateTime   @default(now())
  updatedAt   DateTime   @updatedAt
  closedAt    DateTime?
  closedBy    String?    // Admin que fechou
  
  user        User       @relation(fields: [userId], references: [id], onDelete: Cascade)
  messages    SupportMessage[]
  assignments SupportAssignment[]
  
  @@map("support_chats")
}

model SupportMessage {
  id          String      @id @default(cuid())
  chatId      String
  senderId    String      // Quem enviou (user ou admin)
  content     String
  type        MessageType @default(TEXT) // TEXT, IMAGE, FILE
  isFromAdmin Boolean     @default(false)
  readAt      DateTime?
  createdAt   DateTime    @default(now())
  
  chat        SupportChat @relation(fields: [chatId], references: [id], onDelete: Cascade)
  sender      User        @relation(fields: [senderId], references: [id])
  
  @@map("support_messages")
}

model SupportAssignment {
  id         String      @id @default(cuid())
  chatId     String
  adminId    String
  assignedAt DateTime    @default(now())
  isActive   Boolean     @default(true)
  
  chat       SupportChat @relation(fields: [chatId], references: [id], onDelete: Cascade)
  admin      User        @relation(fields: [adminId], references: [id])
  
  @@map("support_assignments")
}<|MERGE_RESOLUTION|>--- conflicted
+++ resolved
@@ -35,24 +35,22 @@
   clientProfile    ClientProfile?
   sentRequests     ServiceRequest[] @relation("ClientRequests")
   receivedRequests ServiceRequest[] @relation("ProviderRequests")
-<<<<<<< HEAD
+  givenReviews    Review[]         @relation("ReviewGiver")
+  receivedReviews Review[]         @relation("ReviewReceiver")
+  payments        Payment[]
+  notifications   Notification[]
+  favorites       Favorite[]
+  
+  // Support Chat Relations
+  supportChats     SupportChat[]
+  sentMessages     SupportMessage[]
+  adminAssignments SupportAssignment[]
+
   givenReviews     Review[]         @relation("ReviewGiver")
   receivedReviews  Review[]         @relation("ReviewReceiver")
   payments         Payment[]
   notifications    Notification[]
   favorites        Favorite[]
-=======
-  givenReviews    Review[]         @relation("ReviewGiver")
-  receivedReviews Review[]         @relation("ReviewReceiver")
-  payments        Payment[]
-  notifications   Notification[]
-  favorites       Favorite[]
-  
-  // Support Chat Relations
-  supportChats     SupportChat[]
-  sentMessages     SupportMessage[]
-  adminAssignments SupportAssignment[]
->>>>>>> 09681f53
 
   @@map("users")
 }
