--- conflicted
+++ resolved
@@ -7,11 +7,7 @@
 
 import { useSession } from 'next-auth/react'
 import { useRouter } from 'next/navigation'
-<<<<<<< HEAD
-import { useEffect, useState, Suspense, useMemo, useCallback } from 'react'
-=======
-import { useEffect, useState, Suspense } from 'react'
->>>>>>> 138774d8
+import { useEffect, useState, Suspense, useCallback } from 'react'
 import { useSearchParams } from 'next/navigation'
 import Link from 'next/link'
 import {
@@ -37,12 +33,9 @@
 import { BookingWhatsAppContact } from '@/components/whatsapp/booking-whatsapp-contact'
 import { useQuery } from '@tanstack/react-query'
 import PlansSettings from '@/components/dashboard/plans-settings'
-<<<<<<< HEAD
-import React from 'react'
-=======
 import axios from 'axios'
 import PaymentHistory from '@/components/dashboard/payments-history'
->>>>>>> 138774d8
+import React from 'react'
 
 interface Booking {
   id: string
@@ -76,35 +69,6 @@
   const [avgRating, setAvgRating] = useState<number>(0)
   const [totalReviews, setTotalReviews] = useState<number>(0)
   const [activeTab, setActiveTab] = useState<TDashboardTab>('overview')
-
-<<<<<<< HEAD
-  const fetchBookings = async (): Promise<Booking[]> => {
-    const currentSession = session
-    if (!currentSession?.user?.id) {
-      return []
-    }
-
-    try {
-      // Get providerId from authenticated session - using new API with payment info
-      const response = await fetch(`/api/bookings/with-payments?providerId=${currentSession.user.id}`)
-      if (response.ok) {
-        const data = await response.json()
-        if (data.success && data.bookings) {
-          return data.bookings
-        }
-        return []
-      } else {
-        // Fallback: sem dados
-        return []
-      }
-    } catch (error) {
-      console.error('Error fetching bookings:', error)
-      return [];
-    }
-  }
-
-=======
->>>>>>> 138774d8
   const { data: bookings, isLoading, isFetching, refetch: refetchBookings } = useQuery<Booking[]>({
     queryKey: ['bookings'],
     initialData: [],
